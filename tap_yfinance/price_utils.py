--- conflicted
+++ resolved
@@ -169,17 +169,15 @@
             df["replication_key"] = (
                 df["ticker"] + "|" + df["timestamp"].dt.strftime("%Y-%m-%d %H:%M:%S.%f")
             )
-<<<<<<< HEAD
 
             prefixes_no_div_sp = ['forex_prices', 'futures_prices', 'crypto_prices']
             cols_to_drop_from_no_div_sp = ['dividends', 'stock_splits']
             cols_to_drop = cols_to_drop_from_no_div_sp if any(
                 self.name.startswith(prefix) for prefix in prefixes_no_div_sp) else []
+
             if cols_to_drop:
                 df = df.drop(columns=cols_to_drop, axis=1, errors='ignore')
 
-=======
->>>>>>> 12409893
             check_missing_columns(df, self.column_order, method)
             df = df[self.column_order]
             return df
