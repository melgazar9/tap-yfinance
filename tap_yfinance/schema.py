from singer_sdk import typing as th

def get_price_schema(asset_class):
    if asset_class in ['stocks', 'forex', 'crypto']:
<<<<<<< HEAD
        return th.PropertiesList(  # Define the _schema attribute here
            th.Property("replication_key", th.StringType, required=True),
=======
        schema = th.PropertiesList(
>>>>>>> 0c5bfb6c
            th.Property("timestamp", th.DateTimeType),
            th.Property("timestamp_tz_aware", th.StringType),
            th.Property("timezone", th.StringType),
            th.Property("yahoo_ticker", th.StringType),
            th.Property("open", th.NumberType),
            th.Property("high", th.NumberType),
            th.Property("low", th.NumberType),
            th.Property("close", th.NumberType),
            th.Property("volume", th.IntegerType),
            th.Property("dividends", th.NumberType),
            th.Property("stock_splits", th.NumberType),
            th.Property("repaired", th.BooleanType),
            th.Property("replication_key", th.StringType, required=True)
        ).to_dict()
<<<<<<< HEAD

    raise NotImplementedError('Only price streams are currently supported.')
=======
    else:
        raise NotImplementedError('Only price streams are currently supported.')
    return schema
>>>>>>> 0c5bfb6c
<|MERGE_RESOLUTION|>--- conflicted
+++ resolved
@@ -2,12 +2,7 @@
 
 def get_price_schema(asset_class):
     if asset_class in ['stocks', 'forex', 'crypto']:
-<<<<<<< HEAD
-        return th.PropertiesList(  # Define the _schema attribute here
-            th.Property("replication_key", th.StringType, required=True),
-=======
-        schema = th.PropertiesList(
->>>>>>> 0c5bfb6c
+        return th.PropertiesList(
             th.Property("timestamp", th.DateTimeType),
             th.Property("timestamp_tz_aware", th.StringType),
             th.Property("timezone", th.StringType),
@@ -22,11 +17,5 @@
             th.Property("repaired", th.BooleanType),
             th.Property("replication_key", th.StringType, required=True)
         ).to_dict()
-<<<<<<< HEAD
 
     raise NotImplementedError('Only price streams are currently supported.')
-=======
-    else:
-        raise NotImplementedError('Only price streams are currently supported.')
-    return schema
->>>>>>> 0c5bfb6c
