"""Stream type classes for tap-yfinance."""

from __future__ import annotations
from singer_sdk import Tap
from typing import Iterable, Optional, Any
from singer_sdk.streams import Stream
from tap_yfinance.price_utils import *
from tap_yfinance.schema import *
from singer_sdk.streams.core import REPLICATION_INCREMENTAL
from singer_sdk.helpers._state import increment_state

class YFinancePriceStream(Stream):
    """Stream class for yahoo finance price streams."""

    replication_key = "timestamp"

    def __init__(self, tap: Tap, catalog_entry: dict) -> None:
        """Initialize the database stream.

        Args:
            tap: The parent tap object.
            catalog_entry: Catalog entry dict.
        """

        self.catalog_entry = catalog_entry

        # TODO: Fix this -- meltano is deselecting all streams when tap_stream_id, stream, and table are not all the same in
        #  CatalogEntry. E.G. it fails with:
        #  CatalogEntry(
        #               tap_stream_id=asset_class + '|' + table_name,
        #               stream=asset_class + '|' + table_name,
        #               table=table_name, ...)

        try:
            self.asset_class = self.catalog_entry['tap_stream_id'].split('|')[0]
            assert self.asset_class in ('stocks', 'forex', 'crypto')
        except:
            if catalog_entry['table_name'].startswith('stock'):
                self.asset_class = 'stocks'
            elif catalog_entry['table_name'].startswith('forex'):
                self.asset_class = 'forex'
            elif catalog_entry['table_name'].startswith('crypto'):
                self.asset_class = 'crypto'
            else:
                raise ValueError('Could not parse asset class.')

        self.table_name = self.catalog_entry['table_name']
        self.schema = get_price_schema(asset_class=self.asset_class)

        super().__init__(
            tap=tap,
            schema=self.catalog_entry["schema"],
            name=self.catalog_entry["table_name"]
        )

    @property
    def schema(self):
        return self._schema

    @schema.setter
    def schema(self, value):
        self._schema = value

    def get_records(self, context: dict | None) -> Iterable[dict]:
        """Return a generator of record-type dictionary objects.

        The optional `context` argument is used to identify a specific slice of the
        stream if partitioning is required for the stream. Most implementations do not
        require partitioning and should ignore the `context` argument.

        Args:
            context: Stream partition or context dictionary.
        """

        state = None
        ticker_downloader = TickerDownloader()
        price_tap = YFinancePriceTap(asset_class=self.asset_class)

        stream_params: dict = self.config['asset_class'][self.asset_class][self.name]
        tickers: list = stream_params['tickers'].copy()
        yf_params: dict = stream_params['yf_params'].copy()

        if self.asset_class == 'stocks' and tickers == '*':
            df_tickers = ticker_downloader.download_pts_stock_tickers()
            tickers = df_tickers['yahoo_ticker'].tolist()
        elif self.asset_class == 'forex' and tickers == '*':
            df_tickers = ticker_downloader.download_forex_pairs()
            tickers = df_tickers['yahoo_ticker'].tolist()
        elif self.asset_class == 'crypto' and tickers == '*':
            df_tickers = ticker_downloader.download_top_250_crypto_tickers()
            tickers = df_tickers['yahoo_ticker'].tolist()
        else:
            assert tickers != '*', "tickers = '*' but did not use TickerDownloader() class!"

        for ticker in tickers:
            start_date = '1950-01-01'
            yf_params['start'] = max(start_date, '1950-01-01')
            df = price_tap.download_single_symbol_price_history(ticker=ticker, yf_history_params=yf_params)
            for record in df.to_dict(orient='records'):
<<<<<<< HEAD
                if self.config.get('add_record_metadata', False) and record:
                    if isinstance(state, dict) and 'progress_markers' in state.keys():
                        batch_timestamp = state['progress_markers']['replication_key_value'].split('|')[1]
                    else:
                        batch_timestamp = datetime.utcnow().strftime('%Y-%m-%d %H:%M:%S.%f')

                    replication_key = ticker + '|' + batch_timestamp
                    record['batch_timestamp'] = batch_timestamp
                    record['replication_key'] = replication_key
=======
                batch_timestamp = datetime.utcnow().strftime('%Y-%m-%d')
                replication_key = ticker + '|' + batch_timestamp
                record['replication_key'] = replication_key
>>>>>>> 0c5bfb6c
                self.logger.info(f'\n\n\n*** {record} ***\n\n\n')
                yield record<|MERGE_RESOLUTION|>--- conflicted
+++ resolved
@@ -97,20 +97,8 @@
             yf_params['start'] = max(start_date, '1950-01-01')
             df = price_tap.download_single_symbol_price_history(ticker=ticker, yf_history_params=yf_params)
             for record in df.to_dict(orient='records'):
-<<<<<<< HEAD
-                if self.config.get('add_record_metadata', False) and record:
-                    if isinstance(state, dict) and 'progress_markers' in state.keys():
-                        batch_timestamp = state['progress_markers']['replication_key_value'].split('|')[1]
-                    else:
-                        batch_timestamp = datetime.utcnow().strftime('%Y-%m-%d %H:%M:%S.%f')
-
-                    replication_key = ticker + '|' + batch_timestamp
-                    record['batch_timestamp'] = batch_timestamp
-                    record['replication_key'] = replication_key
-=======
                 batch_timestamp = datetime.utcnow().strftime('%Y-%m-%d')
                 replication_key = ticker + '|' + batch_timestamp
                 record['replication_key'] = replication_key
->>>>>>> 0c5bfb6c
                 self.logger.info(f'\n\n\n*** {record} ***\n\n\n')
                 yield record